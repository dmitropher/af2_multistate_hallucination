--- conflicted
+++ resolved
@@ -93,19 +93,11 @@
         "--loss",
         default="dual",
         type=str,
-<<<<<<< HEAD
-        help="the loss function used during optimization. Choose from \
-            [plddt, ptm, pae, dual, pae_sub_mat, pae_asym, entropy [not working yet], dual_cyclic, dual_dssp [no working yet], tmalign (requires a --template), dual_tmalign (requires a --template), pae_asym_tmalign [not working yet], aspect_ratio].\
-            Multiple losses can be combined as a comma-separarted string of loss_name:args units (and weighed with --loss_weights).\
-            loss_0_name::loss0_param0;loss0_param1,loss_1_name::[loss_1_configfile.conf] ... \
-             (default: %(default)s).",
-=======
         help='the loss function used during optimization. Choose from \
             [plddt, ptm, pae, dual, pae_sub_mat, pae_asym, entropy [not working yet], dual_cyclic, dual_dssp [no working yet], tmalign (requires a --template), dual_tmalign (requires a --template), pae_asym_tmalign [not working yet], aspect_ratio].\
             Multiple losses can be combined as a comma-separarted string of loss_name:args units (and weighed with --loss_weights).\
             loss_0_name::loss0_param0;loss0_param1,loss_1_name::[loss_1_configfile.conf] ... \
              (default: %(default)s).",',
->>>>>>> 37bc31c5
     )
 
     parser.add_argument(
@@ -219,15 +211,12 @@
         action="store",
         help="enforce tmalign alignment with fasta file (default: %(default)s).",
     )
-<<<<<<< HEAD
-=======
     parser.add_argument(
         "--silent",
         default=False,
         action="store_true",
         help="output silent file instead of pdb",
     )
->>>>>>> 37bc31c5
 
     args = parser.parse_args()
 
