--- conflicted
+++ resolved
@@ -1,8 +1,6 @@
 # losses module
 
 import numpy as np
-<<<<<<< HEAD
-=======
 import sys
 
 sys.path.append("/projects/ml/alphafold/alphafold_git/")
@@ -14,14 +12,9 @@
 
 # to run tmalign
 import subprocess
->>>>>>> 571b9f6f
 
 # import sys
 
-<<<<<<< HEAD
-
-=======
->>>>>>> 571b9f6f
 from scoring import scores_from_loss
 
 from loss_factory import get_creator_from_dicts
@@ -45,21 +38,14 @@
     # intialize scores
     scores = []
     # iterate over all losses
-<<<<<<< HEAD
-    args_dict = vars(args)
-=======
     # args_dict = vars(args)
->>>>>>> 571b9f6f
 
     main_creator = get_creator_from_dicts(
         get_simple_loss_dict(), get_rosetta_loss_dict()
     )
 
     for loss_idx, current_loss in enumerate(loss_names):
-<<<<<<< HEAD
-=======
         args_dict = vars(args)
->>>>>>> 571b9f6f
         loss_type, loss_params = current_loss
         args_dict["loss_params"] = loss_params
         loss_obj = main_creator.get_loss(
@@ -82,12 +68,8 @@
     print(f"loss_weights_normalized: {loss_weights_normalized}")
 
     # Total loss for this oligomer is the average of its weighted scores.
-<<<<<<< HEAD
-    final_score = np.mean(np.array(scores) * loss_weights_normalized)
-=======
     final_score = np.sum(np.array(scores) * loss_weights_normalized)
     print(f"final_score: {final_score}")
->>>>>>> 571b9f6f
 
     # The loss counts positively or negatively to the overall loss depending on whether this oligomer is positively or negatively designed.
     if oligo.positive_design == True:
