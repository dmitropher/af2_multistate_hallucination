--- conflicted
+++ resolved
@@ -32,13 +32,9 @@
 
 from af2_multistate_util import (
     write_to_score_file,
-<<<<<<< HEAD
-    oligo_to_pdb_file,
-=======
     # oligo_to_pdb_file,
     # oligo_to_silent,
     oligo_to_file,
->>>>>>> 571b9f6f
     add_default_scores,
     add_default_oligo_scores,
 )
@@ -215,14 +211,10 @@
 
     # Pull default scores for this oligo name
     add_default_oligo_scores(initial_score_container, name, oligo)
-<<<<<<< HEAD
-    oligo_to_pdb_file(oligo, 0, out_dir, out_basename, args)
-=======
     # oligo_to_pdb_file(oligo, 0, out_dir, out_basename, args)
     oligo_to_file(
         oligo, out_basename, 0, f"{out_dir}/{out_basename}_{oligo.name}", args
     )
->>>>>>> 571b9f6f
     current_loss = loss if loss < current_loss else current_loss
 add_default_scores(
     initial_score_container,
@@ -401,17 +393,10 @@
             )
             print("-" * 70)
 
-<<<<<<< HEAD
-    # Save PDB if move was accepted.
-=======
->>>>>>> 571b9f6f
     if accepted == True:
 
         for name, oligo in oligomers.items():
 
-<<<<<<< HEAD
-            oligo_to_pdb_file(oligo, i, out_dir, out_basename, args)
-=======
             # oligo_to_pdb_file(oligo, i, out_dir, out_basename, args)
             oligo_to_file(
                 oligo,
@@ -420,7 +405,6 @@
                 f"{out_dir}/{out_basename}_{oligo.name}",
                 args,
             )
->>>>>>> 571b9f6f
 
             # Optionally save the PAE matrix
             if args.output_pae == True:
